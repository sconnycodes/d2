package d2lib

import (
	"context"
	"errors"
	"os"
	"strings"

	"oss.terrastruct.com/d2/d2compiler"
	"oss.terrastruct.com/d2/d2exporter"
	"oss.terrastruct.com/d2/d2graph"
	"oss.terrastruct.com/d2/d2layouts/d2dagrelayout"
	"oss.terrastruct.com/d2/d2layouts/d2near"
	"oss.terrastruct.com/d2/d2layouts/d2sequence"
	"oss.terrastruct.com/d2/d2renderers/d2fonts"
	"oss.terrastruct.com/d2/d2target"
	"oss.terrastruct.com/d2/lib/textmeasure"
)

type CompileOptions struct {
	UTF16         bool
	MeasuredTexts []*d2target.MText
	Ruler         *textmeasure.Ruler
	Layout        func(context.Context, *d2graph.Graph) error

	// FontFamily controls the font family used for all texts that are not the following:
	// - code
	// - latex
	// - pre-measured (web setting)
	// TODO maybe some will want to configure code font too, but that's much lower priority
	FontFamily *d2fonts.FontFamily
}

func Compile(ctx context.Context, input string, opts *CompileOptions) (*d2target.Diagram, *d2graph.Graph, error) {
	if opts == nil {
		opts = &CompileOptions{}
	}

	g, err := d2compiler.Compile("", strings.NewReader(input), &d2compiler.CompileOptions{
		UTF16: opts.UTF16,
	})
	if err != nil {
		return nil, nil, err
	}

	d, err := compile(ctx, g, opts)
	if err != nil {
		return nil, nil, err
	}
	return d, g, nil
}

func compile(ctx context.Context, g *d2graph.Graph, opts *CompileOptions) (*d2target.Diagram, error) {
	if len(g.Objects) > 0 {
		err := g.SetDimensions(opts.MeasuredTexts, opts.Ruler, opts.FontFamily)
		if err != nil {
			return nil, err
		}

		coreLayout, err := getLayout(opts)
		if err != nil {
			return nil, err
		}

		constantNears := d2near.WithoutConstantNears(ctx, g)

		err = d2sequence.Layout(ctx, g, coreLayout)
		if err != nil {
			return nil, err
		}

		err = d2near.Layout(ctx, g, constantNears)
		if err != nil {
			return nil, err
		}
	}

<<<<<<< HEAD
	diagram, err := d2exporter.Export(ctx, g, opts.FontFamily)
	return diagram, g, err
=======
	d, err := d2exporter.Export(ctx, g, opts.ThemeID, opts.FontFamily)
	if err != nil {
		return nil, err
	}

	for _, l := range g.Layers {
		ld, err := compile(ctx, l, opts)
		if err != nil {
			return nil, err
		}
		d.Layers = append(d.Layers, ld)
	}
	for _, l := range g.Scenarios {
		ld, err := compile(ctx, l, opts)
		if err != nil {
			return nil, err
		}
		d.Scenarios = append(d.Scenarios, ld)
	}
	for _, l := range g.Steps {
		ld, err := compile(ctx, l, opts)
		if err != nil {
			return nil, err
		}
		d.Steps = append(d.Steps, ld)
	}
	return d, nil
>>>>>>> 0cdc5b8c
}

func getLayout(opts *CompileOptions) (func(context.Context, *d2graph.Graph) error, error) {
	if opts.Layout != nil {
		return opts.Layout, nil
	} else if os.Getenv("D2_LAYOUT") == "dagre" {
		defaultLayout := func(ctx context.Context, g *d2graph.Graph) error {
			return d2dagrelayout.Layout(ctx, g, nil)
		}
		return defaultLayout, nil
	} else {
		return nil, errors.New("no available layout")
	}
}<|MERGE_RESOLUTION|>--- conflicted
+++ resolved
@@ -75,11 +75,7 @@
 		}
 	}
 
-<<<<<<< HEAD
-	diagram, err := d2exporter.Export(ctx, g, opts.FontFamily)
-	return diagram, g, err
-=======
-	d, err := d2exporter.Export(ctx, g, opts.ThemeID, opts.FontFamily)
+	d, err := d2exporter.Export(ctx, g, opts.FontFamily)
 	if err != nil {
 		return nil, err
 	}
@@ -106,7 +102,6 @@
 		d.Steps = append(d.Steps, ld)
 	}
 	return d, nil
->>>>>>> 0cdc5b8c
 }
 
 func getLayout(opts *CompileOptions) (func(context.Context, *d2graph.Graph) error, error) {
