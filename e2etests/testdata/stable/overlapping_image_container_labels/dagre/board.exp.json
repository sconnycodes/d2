--- conflicted
+++ resolved
@@ -684,13 +684,8 @@
       "opacity": 1,
       "strokeDash": 0,
       "strokeWidth": 2,
-<<<<<<< HEAD
-      "stroke": "B1",
-      "label": "to inner left",
-=======
-      "stroke": "#0D32B2",
+      "stroke": "B1",
       "label": "to inner left2",
->>>>>>> 0cdc5b8c
       "fontSize": 16,
       "fontFamily": "DEFAULT",
       "language": "",
@@ -785,13 +780,8 @@
       "opacity": 1,
       "strokeDash": 0,
       "strokeWidth": 2,
-<<<<<<< HEAD
-      "stroke": "B1",
-      "label": "to inner left",
-=======
-      "stroke": "#0D32B2",
+      "stroke": "B1",
       "label": "to inner left2",
->>>>>>> 0cdc5b8c
       "fontSize": 16,
       "fontFamily": "DEFAULT",
       "language": "",
@@ -886,13 +876,8 @@
       "opacity": 1,
       "strokeDash": 0,
       "strokeWidth": 2,
-<<<<<<< HEAD
-      "stroke": "B1",
-      "label": "to left container root",
-=======
-      "stroke": "#0D32B2",
+      "stroke": "B1",
       "label": "to left2 container root",
->>>>>>> 0cdc5b8c
       "fontSize": 16,
       "fontFamily": "DEFAULT",
       "language": "",
