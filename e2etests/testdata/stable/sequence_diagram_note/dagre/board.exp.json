{
  "name": "",
  "shapes": [
    {
      "id": "a",
      "type": "",
      "pos": {
        "x": 0,
        "y": 50
      },
      "width": 150,
      "height": 126,
      "opacity": 1,
      "strokeDash": 0,
      "strokeWidth": 2,
      "borderRadius": 0,
      "fill": "#EDF0FD",
      "stroke": "#0D32B2",
      "shadow": false,
      "3d": false,
      "multiple": false,
      "tooltip": "",
      "link": "",
      "icon": null,
      "iconPosition": "",
      "fields": null,
      "methods": null,
      "columns": null,
      "label": "a",
      "fontSize": 16,
      "fontFamily": "DEFAULT",
      "language": "",
      "color": "#0A0F25",
      "italic": false,
      "bold": false,
      "underline": false,
      "labelWidth": 12,
      "labelHeight": 26,
      "labelPosition": "INSIDE_MIDDLE_CENTER",
      "zIndex": 0,
      "level": 1
    },
    {
      "id": "b",
      "type": "",
      "pos": {
        "x": 250,
        "y": 50
      },
      "width": 150,
      "height": 126,
      "opacity": 1,
      "strokeDash": 0,
      "strokeWidth": 2,
      "borderRadius": 0,
      "fill": "#EDF0FD",
      "stroke": "#0D32B2",
      "shadow": false,
      "3d": false,
      "multiple": false,
      "tooltip": "",
      "link": "",
      "icon": null,
      "iconPosition": "",
      "fields": null,
      "methods": null,
      "columns": null,
      "label": "b",
      "fontSize": 16,
      "fontFamily": "DEFAULT",
      "language": "",
      "color": "#0A0F25",
      "italic": false,
      "bold": false,
      "underline": false,
      "labelWidth": 13,
      "labelHeight": 26,
      "labelPosition": "INSIDE_MIDDLE_CENTER",
      "zIndex": 0,
      "level": 1
    },
    {
      "id": "c",
      "type": "",
      "pos": {
        "x": 500,
        "y": 50
      },
      "width": 150,
      "height": 126,
      "opacity": 1,
      "strokeDash": 0,
      "strokeWidth": 2,
      "borderRadius": 0,
      "fill": "#EDF0FD",
      "stroke": "#0D32B2",
      "shadow": false,
      "3d": false,
      "multiple": false,
      "tooltip": "",
      "link": "",
      "icon": null,
      "iconPosition": "",
      "fields": null,
      "methods": null,
      "columns": null,
      "label": "c",
      "fontSize": 16,
      "fontFamily": "DEFAULT",
      "language": "",
      "color": "#0A0F25",
      "italic": false,
      "bold": false,
      "underline": false,
      "labelWidth": 12,
      "labelHeight": 26,
      "labelPosition": "INSIDE_MIDDLE_CENTER",
      "zIndex": 0,
      "level": 1
    },
    {
      "id": "d",
      "type": "",
      "pos": {
        "x": 750,
        "y": 50
      },
      "width": 150,
      "height": 126,
      "opacity": 1,
      "strokeDash": 0,
      "strokeWidth": 2,
      "borderRadius": 0,
      "fill": "#EDF0FD",
      "stroke": "#0D32B2",
      "shadow": false,
      "3d": false,
      "multiple": false,
      "tooltip": "",
      "link": "",
      "icon": null,
      "iconPosition": "",
      "fields": null,
      "methods": null,
      "columns": null,
      "label": "d",
      "fontSize": 16,
      "fontFamily": "DEFAULT",
      "language": "",
      "color": "#0A0F25",
      "italic": false,
      "bold": false,
      "underline": false,
      "labelWidth": 13,
      "labelHeight": 26,
      "labelPosition": "INSIDE_MIDDLE_CENTER",
      "zIndex": 0,
      "level": 1
    },
    {
      "id": "a.explanation",
      "type": "rectangle",
      "pos": {
        "x": -17,
        "y": 436
      },
      "width": 184,
      "height": 126,
      "opacity": 1,
      "strokeDash": 0,
      "strokeWidth": 2,
      "borderRadius": 0,
      "fill": "#FFFFFF",
      "stroke": "#0D32B2",
      "shadow": false,
      "3d": false,
      "multiple": false,
      "tooltip": "",
      "link": "",
      "icon": null,
      "iconPosition": "",
      "fields": null,
      "methods": null,
      "columns": null,
      "label": "explanation",
      "fontSize": 16,
      "fontFamily": "DEFAULT",
      "language": "",
      "color": "#0A0F25",
      "italic": false,
      "bold": false,
      "underline": false,
      "labelWidth": 84,
      "labelHeight": 26,
      "labelPosition": "INSIDE_MIDDLE_CENTER",
      "zIndex": 5,
      "level": 2
    },
    {
      "id": "a.another explanation",
      "type": "rectangle",
      "pos": {
        "x": -45,
        "y": 692
      },
      "width": 241,
      "height": 126,
      "opacity": 1,
      "strokeDash": 0,
      "strokeWidth": 2,
      "borderRadius": 0,
      "fill": "#FFFFFF",
      "stroke": "#0D32B2",
      "shadow": false,
      "3d": false,
      "multiple": false,
      "tooltip": "",
      "link": "",
      "icon": null,
      "iconPosition": "",
      "fields": null,
      "methods": null,
      "columns": null,
      "label": "another explanation",
      "fontSize": 16,
      "fontFamily": "DEFAULT",
      "language": "",
      "color": "#0A0F25",
      "italic": false,
      "bold": false,
      "underline": false,
      "labelWidth": 141,
      "labelHeight": 26,
      "labelPosition": "INSIDE_MIDDLE_CENTER",
      "zIndex": 5,
      "level": 2
    },
    {
      "id": "b.\"Some one who believes imaginary things\\n appear right before your i's.\"",
      "type": "rectangle",
      "pos": {
<<<<<<< HEAD
        "x": 128,
=======
        "x": 106,
>>>>>>> f929c827
        "y": 1078
      },
      "width": 378,
      "height": 142,
      "opacity": 1,
      "strokeDash": 0,
      "strokeWidth": 2,
      "borderRadius": 0,
      "fill": "#FFFFFF",
      "stroke": "#0D32B2",
      "shadow": false,
      "3d": false,
      "multiple": false,
      "tooltip": "",
      "link": "",
      "icon": null,
      "iconPosition": "",
      "fields": null,
      "methods": null,
      "columns": null,
      "label": "Some one who believes imaginary things\n appear right before your i's.",
      "fontSize": 16,
      "fontFamily": "DEFAULT",
      "language": "",
      "color": "#0A0F25",
      "italic": false,
      "bold": false,
      "underline": false,
      "labelWidth": 278,
      "labelHeight": 42,
      "labelPosition": "INSIDE_MIDDLE_CENTER",
      "zIndex": 5,
      "level": 2
    },
    {
      "id": "d.The earth is like a tiny grain of sand, only much, much heavier",
      "type": "rectangle",
      "pos": {
<<<<<<< HEAD
        "x": 554,
=======
        "x": 477,
>>>>>>> f929c827
        "y": 1480
      },
      "width": 516,
      "height": 126,
      "opacity": 1,
      "strokeDash": 0,
      "strokeWidth": 2,
      "borderRadius": 0,
      "fill": "#FFFFFF",
      "stroke": "#0D32B2",
      "shadow": false,
      "3d": false,
      "multiple": false,
      "tooltip": "",
      "link": "",
      "icon": null,
      "iconPosition": "",
      "fields": null,
      "methods": null,
      "columns": null,
      "label": "The earth is like a tiny grain of sand, only much, much heavier",
      "fontSize": 16,
      "fontFamily": "DEFAULT",
      "language": "",
      "color": "#0A0F25",
      "italic": false,
      "bold": false,
      "underline": false,
      "labelWidth": 416,
      "labelHeight": 26,
      "labelPosition": "INSIDE_MIDDLE_CENTER",
      "zIndex": 5,
      "level": 2
    }
  ],
  "connections": [
    {
      "id": "(a -> b)[0]",
      "src": "a",
      "srcArrow": "none",
      "srcLabel": "",
      "dst": "b",
      "dstArrow": "triangle",
      "dstLabel": "",
      "opacity": 1,
      "strokeDash": 0,
      "strokeWidth": 2,
      "stroke": "#0D32B2",
      "label": "",
      "fontSize": 16,
      "fontFamily": "DEFAULT",
      "language": "",
      "color": "#676C7E",
      "italic": true,
      "bold": false,
      "underline": false,
      "labelWidth": 0,
      "labelHeight": 0,
      "labelPosition": "",
      "labelPercentage": 0,
      "route": [
        {
          "x": 75,
          "y": 306
        },
        {
          "x": 325,
          "y": 306
        }
      ],
      "animated": false,
      "tooltip": "",
      "icon": null,
      "zIndex": 4
    },
    {
      "id": "(b -> c)[0]",
      "src": "b",
      "srcArrow": "none",
      "srcLabel": "",
      "dst": "c",
      "dstArrow": "triangle",
      "dstLabel": "",
      "opacity": 1,
      "strokeDash": 0,
      "strokeWidth": 2,
      "stroke": "#0D32B2",
      "label": "",
      "fontSize": 16,
      "fontFamily": "DEFAULT",
      "language": "",
      "color": "#676C7E",
      "italic": true,
      "bold": false,
      "underline": false,
      "labelWidth": 0,
      "labelHeight": 0,
      "labelPosition": "",
      "labelPercentage": 0,
      "route": [
        {
          "x": 325,
          "y": 948
        },
        {
          "x": 575,
          "y": 948
        }
      ],
      "animated": false,
      "tooltip": "",
      "icon": null,
      "zIndex": 4
    },
    {
      "id": "(c -> b)[0]",
      "src": "c",
      "srcArrow": "none",
      "srcLabel": "",
      "dst": "b",
      "dstArrow": "triangle",
      "dstLabel": "",
      "opacity": 1,
      "strokeDash": 0,
      "strokeWidth": 2,
      "stroke": "#0D32B2",
      "label": "okay",
      "fontSize": 16,
      "fontFamily": "DEFAULT",
      "language": "",
      "color": "#676C7E",
      "italic": true,
      "bold": false,
      "underline": false,
      "labelWidth": 33,
      "labelHeight": 21,
      "labelPosition": "INSIDE_MIDDLE_CENTER",
      "labelPercentage": 0,
      "route": [
        {
          "x": 575,
          "y": 1350
        },
        {
          "x": 325,
          "y": 1350
        }
      ],
      "animated": false,
      "tooltip": "",
      "icon": null,
      "zIndex": 4
    },
    {
      "id": "(a -- )[0]",
      "src": "a",
      "srcArrow": "none",
      "srcLabel": "",
      "dst": "a-lifeline-end-2251863791",
      "dstArrow": "none",
      "dstLabel": "",
      "opacity": 1,
      "strokeDash": 6,
      "strokeWidth": 2,
      "stroke": "#0D32B2",
      "label": "",
      "fontSize": 16,
      "fontFamily": "DEFAULT",
      "language": "",
      "color": "#676C7E",
      "italic": true,
      "bold": false,
      "underline": false,
      "labelWidth": 0,
      "labelHeight": 0,
      "labelPosition": "",
      "labelPercentage": 0,
      "route": [
        {
          "x": 75,
          "y": 176
        },
        {
          "x": 75,
          "y": 1736
        }
      ],
      "animated": false,
      "tooltip": "",
      "icon": null,
      "zIndex": 2
    },
    {
      "id": "(b -- )[0]",
      "src": "b",
      "srcArrow": "none",
      "srcLabel": "",
      "dst": "b-lifeline-end-668380428",
      "dstArrow": "none",
      "dstLabel": "",
      "opacity": 1,
      "strokeDash": 6,
      "strokeWidth": 2,
      "stroke": "#0D32B2",
      "label": "",
      "fontSize": 16,
      "fontFamily": "DEFAULT",
      "language": "",
      "color": "#676C7E",
      "italic": true,
      "bold": false,
      "underline": false,
      "labelWidth": 0,
      "labelHeight": 0,
      "labelPosition": "",
      "labelPercentage": 0,
      "route": [
        {
          "x": 325,
          "y": 176
        },
        {
          "x": 325,
          "y": 1736
        }
      ],
      "animated": false,
      "tooltip": "",
      "icon": null,
      "zIndex": 2
    },
    {
      "id": "(c -- )[0]",
      "src": "c",
      "srcArrow": "none",
      "srcLabel": "",
      "dst": "c-lifeline-end-955173837",
      "dstArrow": "none",
      "dstLabel": "",
      "opacity": 1,
      "strokeDash": 6,
      "strokeWidth": 2,
      "stroke": "#0D32B2",
      "label": "",
      "fontSize": 16,
      "fontFamily": "DEFAULT",
      "language": "",
      "color": "#676C7E",
      "italic": true,
      "bold": false,
      "underline": false,
      "labelWidth": 0,
      "labelHeight": 0,
      "labelPosition": "",
      "labelPercentage": 0,
      "route": [
        {
          "x": 575,
          "y": 176
        },
        {
          "x": 575,
          "y": 1736
        }
      ],
      "animated": false,
      "tooltip": "",
      "icon": null,
      "zIndex": 2
    },
    {
      "id": "(d -- )[0]",
      "src": "d",
      "srcArrow": "none",
      "srcLabel": "",
      "dst": "d-lifeline-end-2106864010",
      "dstArrow": "none",
      "dstLabel": "",
      "opacity": 1,
      "strokeDash": 6,
      "strokeWidth": 2,
      "stroke": "#0D32B2",
      "label": "",
      "fontSize": 16,
      "fontFamily": "DEFAULT",
      "language": "",
      "color": "#676C7E",
      "italic": true,
      "bold": false,
      "underline": false,
      "labelWidth": 0,
      "labelHeight": 0,
      "labelPosition": "",
      "labelPercentage": 0,
      "route": [
        {
          "x": 825,
          "y": 176
        },
        {
          "x": 825,
          "y": 1736
        }
      ],
      "animated": false,
      "tooltip": "",
      "icon": null,
      "zIndex": 2
    }
  ]
}<|MERGE_RESOLUTION|>--- conflicted
+++ resolved
@@ -44,7 +44,7 @@
       "id": "b",
       "type": "",
       "pos": {
-        "x": 250,
+        "x": 220,
         "y": 50
       },
       "width": 150,
@@ -83,7 +83,7 @@
       "id": "c",
       "type": "",
       "pos": {
-        "x": 500,
+        "x": 440,
         "y": 50
       },
       "width": 150,
@@ -122,7 +122,7 @@
       "id": "d",
       "type": "",
       "pos": {
-        "x": 750,
+        "x": 660,
         "y": 50
       },
       "width": 150,
@@ -239,11 +239,7 @@
       "id": "b.\"Some one who believes imaginary things\\n appear right before your i's.\"",
       "type": "rectangle",
       "pos": {
-<<<<<<< HEAD
-        "x": 128,
-=======
         "x": 106,
->>>>>>> f929c827
         "y": 1078
       },
       "width": 378,
@@ -282,11 +278,7 @@
       "id": "d.The earth is like a tiny grain of sand, only much, much heavier",
       "type": "rectangle",
       "pos": {
-<<<<<<< HEAD
-        "x": 554,
-=======
         "x": 477,
->>>>>>> f929c827
         "y": 1480
       },
       "width": 516,
@@ -353,7 +345,7 @@
           "y": 306
         },
         {
-          "x": 325,
+          "x": 295,
           "y": 306
         }
       ],
@@ -388,11 +380,11 @@
       "labelPercentage": 0,
       "route": [
         {
-          "x": 325,
+          "x": 295,
           "y": 948
         },
         {
-          "x": 575,
+          "x": 515,
           "y": 948
         }
       ],
@@ -427,11 +419,11 @@
       "labelPercentage": 0,
       "route": [
         {
-          "x": 575,
+          "x": 515,
           "y": 1350
         },
         {
-          "x": 325,
+          "x": 295,
           "y": 1350
         }
       ],
@@ -505,11 +497,11 @@
       "labelPercentage": 0,
       "route": [
         {
-          "x": 325,
+          "x": 295,
           "y": 176
         },
         {
-          "x": 325,
+          "x": 295,
           "y": 1736
         }
       ],
@@ -544,11 +536,11 @@
       "labelPercentage": 0,
       "route": [
         {
-          "x": 575,
+          "x": 515,
           "y": 176
         },
         {
-          "x": 575,
+          "x": 515,
           "y": 1736
         }
       ],
@@ -583,11 +575,11 @@
       "labelPercentage": 0,
       "route": [
         {
-          "x": 825,
+          "x": 735,
           "y": 176
         },
         {
-          "x": 825,
+          "x": 735,
           "y": 1736
         }
       ],
