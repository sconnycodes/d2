package main

import (
	"oss.terrastruct.com/d2/d2cli"
	"oss.terrastruct.com/util-go/xmain"
)

func main() {
<<<<<<< HEAD
	xmain.Main(run)
}

func run(ctx context.Context, ms *xmain.State) (err error) {
	// :(
	ctx = DiscardSlog(ctx)

	// These should be kept up-to-date with the d2 man page
	watchFlag, err := ms.Opts.Bool("D2_WATCH", "watch", "w", false, "watch for changes to input and live reload. Use $HOST and $PORT to specify the listening address.\n(default localhost:0, which is will open on a randomly available local port).")
	if err != nil {
		return err
	}
	hostFlag := ms.Opts.String("HOST", "host", "h", "localhost", "host listening address when used with watch")
	portFlag := ms.Opts.String("PORT", "port", "p", "0", "port listening address when used with watch")
	bundleFlag, err := ms.Opts.Bool("D2_BUNDLE", "bundle", "b", true, "when outputting SVG, bundle all assets and layers into the output file")
	if err != nil {
		return err
	}
	forceAppendixFlag, err := ms.Opts.Bool("D2_FORCE_APPENDIX", "force-appendix", "", false, "an appendix for tooltips and links is added to PNG exports since they are not interactive. --force-appendix adds an appendix to SVG exports as well")
	if err != nil {
		return err
	}
	debugFlag, err := ms.Opts.Bool("DEBUG", "debug", "d", false, "print debug logs.")
	if err != nil {
		return err
	}
	layoutFlag := ms.Opts.String("D2_LAYOUT", "layout", "l", "dagre", `the layout engine used`)
	themeFlag, err := ms.Opts.Int64("D2_THEME", "theme", "t", 0, "the diagram theme ID")
	if err != nil {
		return err
	}
	darkThemeFlag, err := ms.Opts.Int64("D2_DARK_THEME", "dark-theme", "", -1, "The theme to use when the viewer's browser is in dark mode. When left unset -theme is used for both light and dark mode. Be aware that explicit styles set in D2 code will still be applied and this may produce unexpected results. We plan on resolving this by making style maps in D2 light/dark mode specific. See https://github.com/terrastruct/d2/issues/831.")
	if err != nil {
		return err
	}
	padFlag, err := ms.Opts.Int64("D2_PAD", "pad", "", d2svg.DEFAULT_PADDING, "pixels padded around the rendered diagram")
	if err != nil {
		return err
	}
	versionFlag, err := ms.Opts.Bool("", "version", "v", false, "get the version")
	if err != nil {
		return err
	}
	sketchFlag, err := ms.Opts.Bool("D2_SKETCH", "sketch", "s", false, "render the diagram to look like it was sketched by hand")
	if err != nil {
		return err
	}

	ps, err := d2plugin.ListPlugins(ctx)
	if err != nil {
		return err
	}
	err = populateLayoutOpts(ctx, ms, ps)
	if err != nil {
		return err
	}

	err = ms.Opts.Flags.Parse(ms.Opts.Args)
	if !errors.Is(err, pflag.ErrHelp) && err != nil {
		return xmain.UsageErrorf("failed to parse flags: %v", err)
	}

	if errors.Is(err, pflag.ErrHelp) {
		help(ms)
		return nil
	}

	if len(ms.Opts.Flags.Args()) > 0 {
		switch ms.Opts.Flags.Arg(0) {
		case "init-playwright":
			return initPlaywright()
		case "layout":
			return layoutCmd(ctx, ms, ps)
		case "themes":
			themesCmd(ctx, ms)
			return nil
		case "fmt":
			return fmtCmd(ctx, ms)
		case "version":
			if len(ms.Opts.Flags.Args()) > 1 {
				return xmain.UsageErrorf("version subcommand accepts no arguments")
			}
			fmt.Println(version.Version)
			return nil
		}
	}

	if *debugFlag {
		ms.Env.Setenv("DEBUG", "1")
	}

	var inputPath string
	var outputPath string

	if len(ms.Opts.Flags.Args()) == 0 {
		if versionFlag != nil && *versionFlag {
			fmt.Println(version.Version)
			return nil
		}
		help(ms)
		return nil
	} else if len(ms.Opts.Flags.Args()) >= 3 {
		return xmain.UsageErrorf("too many arguments passed")
	}

	if len(ms.Opts.Flags.Args()) >= 1 {
		inputPath = ms.Opts.Flags.Arg(0)
	}
	if len(ms.Opts.Flags.Args()) >= 2 {
		outputPath = ms.Opts.Flags.Arg(1)
	} else {
		if inputPath == "-" {
			outputPath = "-"
		} else {
			outputPath = renameExt(inputPath, ".svg")
		}
	}

	match := d2themescatalog.Find(*themeFlag)
	if match == (d2themes.Theme{}) {
		return xmain.UsageErrorf("-t[heme] could not be found. The available options are:\n%s\nYou provided: %d", d2themescatalog.CLIString(), *themeFlag)
	}
	ms.Log.Debug.Printf("using theme %s (ID: %d)", match.Name, *themeFlag)

	if *darkThemeFlag == -1 {
		darkThemeFlag = nil // TODO this is a temporary solution: https://github.com/terrastruct/util-go/issues/7
	}
	if darkThemeFlag != nil {
		match = d2themescatalog.Find(*darkThemeFlag)
		if match == (d2themes.Theme{}) {
			return xmain.UsageErrorf("--dark-theme could not be found. The available options are:\n%s\nYou provided: %d", d2themescatalog.CLIString(), *darkThemeFlag)
		}
		ms.Log.Debug.Printf("using dark theme %s (ID: %d)", match.Name, *darkThemeFlag)
	}

	plugin, err := d2plugin.FindPlugin(ctx, ps, *layoutFlag)
	if err != nil {
		if errors.Is(err, exec.ErrNotFound) {
			return layoutNotFound(ctx, ps, *layoutFlag)
		}
		return err
	}

	err = d2plugin.HydratePluginOpts(ctx, ms, plugin)
	if err != nil {
		return err
	}

	pinfo, err := plugin.Info(ctx)
	if err != nil {
		return err
	}
	plocation := pinfo.Type
	if pinfo.Type == "binary" {
		plocation = fmt.Sprintf("executable plugin at %s", humanPath(pinfo.Path))
	}
	ms.Log.Debug.Printf("using layout plugin %s (%s)", *layoutFlag, plocation)

	var pw png.Playwright
	if filepath.Ext(outputPath) == ".png" || filepath.Ext(outputPath) == ".pdf" {
		if darkThemeFlag != nil {
			ms.Log.Warn.Printf("--dark-theme cannot be used while exporting to another format other than .svg")
			darkThemeFlag = nil
		}
		pw, err = png.InitPlaywright()
		if err != nil {
			return err
		}
		defer func() {
			cleanupErr := pw.Cleanup()
			if err == nil {
				err = cleanupErr
			}
		}()
	}

	if *watchFlag {
		if inputPath == "-" {
			return xmain.UsageErrorf("-w[atch] cannot be combined with reading input from stdin")
		}
		w, err := newWatcher(ctx, ms, watcherOpts{
			layoutPlugin:  plugin,
			sketch:        *sketchFlag,
			themeID:       *themeFlag,
			darkThemeID:   darkThemeFlag,
			pad:           *padFlag,
			host:          *hostFlag,
			port:          *portFlag,
			inputPath:     inputPath,
			outputPath:    outputPath,
			bundle:        *bundleFlag,
			forceAppendix: *forceAppendixFlag,
			pw:            pw,
		})
		if err != nil {
			return err
		}
		return w.run()
	}

	ctx, cancel := context.WithTimeout(ctx, time.Minute*2)
	defer cancel()

	_, written, err := compile(ctx, ms, plugin, *sketchFlag, *padFlag, *themeFlag, darkThemeFlag, inputPath, outputPath, *bundleFlag, *forceAppendixFlag, pw.Page)
	if err != nil {
		if written {
			return fmt.Errorf("failed to fully compile (partial render written): %w", err)
		}
		return fmt.Errorf("failed to compile: %w", err)
	}
	return nil
}

func compile(ctx context.Context, ms *xmain.State, plugin d2plugin.Plugin, sketch bool, pad, themeID int64, darkThemeID *int64, inputPath, outputPath string, bundle, forceAppendix bool, page playwright.Page) (_ []byte, written bool, _ error) {
	start := time.Now()
	input, err := ms.ReadPath(inputPath)
	if err != nil {
		return nil, false, err
	}

	ruler, err := textmeasure.NewRuler()
	if err != nil {
		return nil, false, err
	}

	layout := plugin.Layout
	opts := &d2lib.CompileOptions{
		Layout: layout,
		Ruler:  ruler,
	}
	if sketch {
		opts.FontFamily = go2.Pointer(d2fonts.HandDrawn)
	}
	diagram, g, err := d2lib.Compile(ctx, string(input), opts)
	if err != nil {
		return nil, false, err
	}

	pluginInfo, err := plugin.Info(ctx)
	if err != nil {
		return nil, false, err
	}

	err = d2plugin.FeatureSupportCheck(pluginInfo, g)
	if err != nil {
		return nil, false, err
	}

	var svg []byte
	if filepath.Ext(outputPath) == ".pdf" {
		svg, err = renderPDF(ctx, ms, plugin, sketch, pad, outputPath, page, ruler, diagram, nil, nil)
	} else {
		compileDur := time.Since(start)
		svg, err = render(ctx, ms, compileDur, plugin, sketch, pad, themeID, darkThemeID, inputPath, outputPath, bundle, forceAppendix, page, ruler, diagram)
	}
	if err != nil {
		return svg, false, err
	}

	if filepath.Ext(outputPath) == ".pdf" {
		dur := time.Since(start)
		ms.Log.Success.Printf("successfully compiled %s to %s in %s", inputPath, outputPath, dur)
	}

	return svg, true, nil
}

func render(ctx context.Context, ms *xmain.State, compileDur time.Duration, plugin d2plugin.Plugin, sketch bool, pad int64, themeID int64, darkThemeID *int64, inputPath, outputPath string, bundle, forceAppendix bool, page playwright.Page, ruler *textmeasure.Ruler, diagram *d2target.Diagram) ([]byte, error) {
	if diagram.Name != "" {
		ext := filepath.Ext(outputPath)
		outputPath = strings.TrimSuffix(outputPath, ext)
		outputPath = filepath.Join(outputPath, diagram.Name)
		outputPath += ext
	}

	boardOutputPath := outputPath
	if len(diagram.Layers) > 0 || len(diagram.Scenarios) > 0 || len(diagram.Steps) > 0 {
		// Boards with subboards must be self-contained folders.
		ext := filepath.Ext(boardOutputPath)
		boardOutputPath = strings.TrimSuffix(boardOutputPath, ext)
		os.RemoveAll(boardOutputPath)
		boardOutputPath = filepath.Join(boardOutputPath, "index")
		boardOutputPath += ext
	}

	layersOutputPath := outputPath
	if len(diagram.Scenarios) > 0 || len(diagram.Steps) > 0 {
		ext := filepath.Ext(layersOutputPath)
		layersOutputPath = strings.TrimSuffix(layersOutputPath, ext)
		layersOutputPath = filepath.Join(layersOutputPath, "layers")
		layersOutputPath += ext
	}
	scenariosOutputPath := outputPath
	if len(diagram.Layers) > 0 || len(diagram.Steps) > 0 {
		ext := filepath.Ext(scenariosOutputPath)
		scenariosOutputPath = strings.TrimSuffix(scenariosOutputPath, ext)
		scenariosOutputPath = filepath.Join(scenariosOutputPath, "scenarios")
		scenariosOutputPath += ext
	}
	stepsOutputPath := outputPath
	if len(diagram.Layers) > 0 || len(diagram.Scenarios) > 0 {
		ext := filepath.Ext(stepsOutputPath)
		stepsOutputPath = strings.TrimSuffix(stepsOutputPath, ext)
		stepsOutputPath = filepath.Join(stepsOutputPath, "steps")
		stepsOutputPath += ext
	}

	for _, dl := range diagram.Layers {
		_, err := render(ctx, ms, compileDur, plugin, sketch, pad, themeID, darkThemeID, inputPath, layersOutputPath, bundle, forceAppendix, page, ruler, dl)
		if err != nil {
			return nil, err
		}
	}
	for _, dl := range diagram.Scenarios {
		_, err := render(ctx, ms, compileDur, plugin, sketch, pad, themeID, darkThemeID, inputPath, scenariosOutputPath, bundle, forceAppendix, page, ruler, dl)
		if err != nil {
			return nil, err
		}
	}
	for _, dl := range diagram.Steps {
		_, err := render(ctx, ms, compileDur, plugin, sketch, pad, themeID, darkThemeID, inputPath, stepsOutputPath, bundle, forceAppendix, page, ruler, dl)
		if err != nil {
			return nil, err
		}
	}

	if !diagram.IsFolderOnly {
		start := time.Now()
		svg, err := _render(ctx, ms, plugin, sketch, pad, themeID, darkThemeID, boardOutputPath, bundle, forceAppendix, page, ruler, diagram)
		if err != nil {
			return svg, err
		}
		dur := compileDur + time.Since(start)
		ms.Log.Success.Printf("successfully compiled %s to %s in %s", inputPath, boardOutputPath, dur)
		return svg, nil
	}

	return nil, nil
}

func _render(ctx context.Context, ms *xmain.State, plugin d2plugin.Plugin, sketch bool, pad int64, themeID int64, darkThemeID *int64, outputPath string, bundle, forceAppendix bool, page playwright.Page, ruler *textmeasure.Ruler, diagram *d2target.Diagram) ([]byte, error) {
	svg, err := d2svg.Render(diagram, &d2svg.RenderOpts{
		Pad:         int(pad),
		Sketch:      sketch,
		ThemeID:     themeID,
		DarkThemeID: darkThemeID,
	})
	if err != nil {
		return nil, err
	}

	svg, err = plugin.PostProcess(ctx, svg)
	if err != nil {
		return svg, err
	}

	svg, bundleErr := imgbundler.BundleLocal(ctx, ms, svg)
	if bundle {
		var bundleErr2 error
		svg, bundleErr2 = imgbundler.BundleRemote(ctx, ms, svg)
		bundleErr = multierr.Combine(bundleErr, bundleErr2)
	}
	if forceAppendix && filepath.Ext(outputPath) != ".png" {
		svg = appendix.Append(diagram, ruler, svg)
	}

	out := svg
	if filepath.Ext(outputPath) == ".png" {
		svg := appendix.Append(diagram, ruler, svg)

		if !bundle {
			var bundleErr2 error
			svg, bundleErr2 = imgbundler.BundleRemote(ctx, ms, svg)
			bundleErr = multierr.Combine(bundleErr, bundleErr2)
		}

		out, err = png.ConvertSVG(ms, page, svg)
		if err != nil {
			return svg, err
		}
	} else {
		if len(out) > 0 && out[len(out)-1] != '\n' {
			out = append(out, '\n')
		}
	}

	err = os.MkdirAll(filepath.Dir(outputPath), 0755)
	if err != nil {
		return svg, err
	}
	err = ms.WritePath(outputPath, out)
	if err != nil {
		return svg, err
	}
	if bundleErr != nil {
		return svg, bundleErr
	}
	return svg, nil
}

func renderPDF(ctx context.Context, ms *xmain.State, plugin d2plugin.Plugin, sketch bool, pad int64, outputPath string, page playwright.Page, ruler *textmeasure.Ruler, diagram *d2target.Diagram, pdf *pdflib.GoFPDF, boardPath []string) (svg []byte, err error) {
	var isRoot bool
	if pdf == nil {
		pdf = pdflib.Init()
		isRoot = true
	}

	var currBoardPath []string
	// Root board doesn't have a name, so we use the output filename
	if diagram.Name == "" {
		ext := filepath.Ext(outputPath)
		trimmedPath := strings.TrimSuffix(outputPath, ext)
		splitPath := strings.Split(trimmedPath, "/")
		rootName := splitPath[len(splitPath)-1]
		currBoardPath = append(boardPath, rootName)
	} else {
		currBoardPath = append(boardPath, diagram.Name)
	}

	if !diagram.IsFolderOnly {
		rootFill := diagram.Root.Fill
		// gofpdf will print the png img with a slight filter
		// strip out the background fill within the png so that the background is uniform in the exported pdf
		diagram.Root.Fill = "transparent"

		svg, err = d2svg.Render(diagram, &d2svg.RenderOpts{
			Pad:    int(pad),
			Sketch: sketch,
		})
		if err != nil {
			return nil, err
		}

		svg, err = plugin.PostProcess(ctx, svg)
		if err != nil {
			return svg, err
		}

		svg, bundleErr := imgbundler.BundleLocal(ctx, ms, svg)
		svg, bundleErr2 := imgbundler.BundleRemote(ctx, ms, svg)
		bundleErr = multierr.Combine(bundleErr, bundleErr2)
		if bundleErr != nil {
			return svg, bundleErr
		}
		svg = appendix.Append(diagram, ruler, svg)

		pngImg, err := png.ConvertSVG(ms, page, svg)
		if err != nil {
			return svg, err
		}

		err = pdf.AddPDFPage(pngImg, currBoardPath, rootFill)
		if err != nil {
			return svg, err
		}
	}

	for _, dl := range diagram.Layers {
		_, err := renderPDF(ctx, ms, plugin, sketch, pad, "", page, ruler, dl, pdf, currBoardPath)
		if err != nil {
			return nil, err
		}
	}
	for _, dl := range diagram.Scenarios {
		_, err := renderPDF(ctx, ms, plugin, sketch, pad, "", page, ruler, dl, pdf, currBoardPath)
		if err != nil {
			return nil, err
		}
	}
	for _, dl := range diagram.Steps {
		_, err := renderPDF(ctx, ms, plugin, sketch, pad, "", page, ruler, dl, pdf, currBoardPath)
		if err != nil {
			return nil, err
		}
	}

	if isRoot {
		err := pdf.Export(outputPath)
		if err != nil {
			return nil, err
		}
	}

	return svg, nil
}

// newExt must include leading .
func renameExt(fp string, newExt string) string {
	ext := filepath.Ext(fp)
	if ext == "" {
		return fp + newExt
	} else {
		return strings.TrimSuffix(fp, ext) + newExt
	}
}

// TODO: remove after removing slog
func DiscardSlog(ctx context.Context) context.Context {
	return ctxlog.With(ctx, slog.Make(sloghuman.Sink(io.Discard)))
}

func populateLayoutOpts(ctx context.Context, ms *xmain.State, ps []d2plugin.Plugin) error {
	pluginFlags, err := d2plugin.ListPluginFlags(ctx, ps)
	if err != nil {
		return err
	}

	for _, f := range pluginFlags {
		f.AddToOpts(ms.Opts)
		// Don't pollute the main d2 flagset with these. It'll be a lot
		ms.Opts.Flags.MarkHidden(f.Name)
	}

	return nil
}

func initPlaywright() error {
	pw, err := png.InitPlaywright()
	if err != nil {
		return err
	}
	return pw.Cleanup()
=======
	xmain.Main(d2cli.Run)
>>>>>>> fa5c203f
}<|MERGE_RESOLUTION|>--- conflicted
+++ resolved
@@ -6,530 +6,5 @@
 )
 
 func main() {
-<<<<<<< HEAD
-	xmain.Main(run)
-}
-
-func run(ctx context.Context, ms *xmain.State) (err error) {
-	// :(
-	ctx = DiscardSlog(ctx)
-
-	// These should be kept up-to-date with the d2 man page
-	watchFlag, err := ms.Opts.Bool("D2_WATCH", "watch", "w", false, "watch for changes to input and live reload. Use $HOST and $PORT to specify the listening address.\n(default localhost:0, which is will open on a randomly available local port).")
-	if err != nil {
-		return err
-	}
-	hostFlag := ms.Opts.String("HOST", "host", "h", "localhost", "host listening address when used with watch")
-	portFlag := ms.Opts.String("PORT", "port", "p", "0", "port listening address when used with watch")
-	bundleFlag, err := ms.Opts.Bool("D2_BUNDLE", "bundle", "b", true, "when outputting SVG, bundle all assets and layers into the output file")
-	if err != nil {
-		return err
-	}
-	forceAppendixFlag, err := ms.Opts.Bool("D2_FORCE_APPENDIX", "force-appendix", "", false, "an appendix for tooltips and links is added to PNG exports since they are not interactive. --force-appendix adds an appendix to SVG exports as well")
-	if err != nil {
-		return err
-	}
-	debugFlag, err := ms.Opts.Bool("DEBUG", "debug", "d", false, "print debug logs.")
-	if err != nil {
-		return err
-	}
-	layoutFlag := ms.Opts.String("D2_LAYOUT", "layout", "l", "dagre", `the layout engine used`)
-	themeFlag, err := ms.Opts.Int64("D2_THEME", "theme", "t", 0, "the diagram theme ID")
-	if err != nil {
-		return err
-	}
-	darkThemeFlag, err := ms.Opts.Int64("D2_DARK_THEME", "dark-theme", "", -1, "The theme to use when the viewer's browser is in dark mode. When left unset -theme is used for both light and dark mode. Be aware that explicit styles set in D2 code will still be applied and this may produce unexpected results. We plan on resolving this by making style maps in D2 light/dark mode specific. See https://github.com/terrastruct/d2/issues/831.")
-	if err != nil {
-		return err
-	}
-	padFlag, err := ms.Opts.Int64("D2_PAD", "pad", "", d2svg.DEFAULT_PADDING, "pixels padded around the rendered diagram")
-	if err != nil {
-		return err
-	}
-	versionFlag, err := ms.Opts.Bool("", "version", "v", false, "get the version")
-	if err != nil {
-		return err
-	}
-	sketchFlag, err := ms.Opts.Bool("D2_SKETCH", "sketch", "s", false, "render the diagram to look like it was sketched by hand")
-	if err != nil {
-		return err
-	}
-
-	ps, err := d2plugin.ListPlugins(ctx)
-	if err != nil {
-		return err
-	}
-	err = populateLayoutOpts(ctx, ms, ps)
-	if err != nil {
-		return err
-	}
-
-	err = ms.Opts.Flags.Parse(ms.Opts.Args)
-	if !errors.Is(err, pflag.ErrHelp) && err != nil {
-		return xmain.UsageErrorf("failed to parse flags: %v", err)
-	}
-
-	if errors.Is(err, pflag.ErrHelp) {
-		help(ms)
-		return nil
-	}
-
-	if len(ms.Opts.Flags.Args()) > 0 {
-		switch ms.Opts.Flags.Arg(0) {
-		case "init-playwright":
-			return initPlaywright()
-		case "layout":
-			return layoutCmd(ctx, ms, ps)
-		case "themes":
-			themesCmd(ctx, ms)
-			return nil
-		case "fmt":
-			return fmtCmd(ctx, ms)
-		case "version":
-			if len(ms.Opts.Flags.Args()) > 1 {
-				return xmain.UsageErrorf("version subcommand accepts no arguments")
-			}
-			fmt.Println(version.Version)
-			return nil
-		}
-	}
-
-	if *debugFlag {
-		ms.Env.Setenv("DEBUG", "1")
-	}
-
-	var inputPath string
-	var outputPath string
-
-	if len(ms.Opts.Flags.Args()) == 0 {
-		if versionFlag != nil && *versionFlag {
-			fmt.Println(version.Version)
-			return nil
-		}
-		help(ms)
-		return nil
-	} else if len(ms.Opts.Flags.Args()) >= 3 {
-		return xmain.UsageErrorf("too many arguments passed")
-	}
-
-	if len(ms.Opts.Flags.Args()) >= 1 {
-		inputPath = ms.Opts.Flags.Arg(0)
-	}
-	if len(ms.Opts.Flags.Args()) >= 2 {
-		outputPath = ms.Opts.Flags.Arg(1)
-	} else {
-		if inputPath == "-" {
-			outputPath = "-"
-		} else {
-			outputPath = renameExt(inputPath, ".svg")
-		}
-	}
-
-	match := d2themescatalog.Find(*themeFlag)
-	if match == (d2themes.Theme{}) {
-		return xmain.UsageErrorf("-t[heme] could not be found. The available options are:\n%s\nYou provided: %d", d2themescatalog.CLIString(), *themeFlag)
-	}
-	ms.Log.Debug.Printf("using theme %s (ID: %d)", match.Name, *themeFlag)
-
-	if *darkThemeFlag == -1 {
-		darkThemeFlag = nil // TODO this is a temporary solution: https://github.com/terrastruct/util-go/issues/7
-	}
-	if darkThemeFlag != nil {
-		match = d2themescatalog.Find(*darkThemeFlag)
-		if match == (d2themes.Theme{}) {
-			return xmain.UsageErrorf("--dark-theme could not be found. The available options are:\n%s\nYou provided: %d", d2themescatalog.CLIString(), *darkThemeFlag)
-		}
-		ms.Log.Debug.Printf("using dark theme %s (ID: %d)", match.Name, *darkThemeFlag)
-	}
-
-	plugin, err := d2plugin.FindPlugin(ctx, ps, *layoutFlag)
-	if err != nil {
-		if errors.Is(err, exec.ErrNotFound) {
-			return layoutNotFound(ctx, ps, *layoutFlag)
-		}
-		return err
-	}
-
-	err = d2plugin.HydratePluginOpts(ctx, ms, plugin)
-	if err != nil {
-		return err
-	}
-
-	pinfo, err := plugin.Info(ctx)
-	if err != nil {
-		return err
-	}
-	plocation := pinfo.Type
-	if pinfo.Type == "binary" {
-		plocation = fmt.Sprintf("executable plugin at %s", humanPath(pinfo.Path))
-	}
-	ms.Log.Debug.Printf("using layout plugin %s (%s)", *layoutFlag, plocation)
-
-	var pw png.Playwright
-	if filepath.Ext(outputPath) == ".png" || filepath.Ext(outputPath) == ".pdf" {
-		if darkThemeFlag != nil {
-			ms.Log.Warn.Printf("--dark-theme cannot be used while exporting to another format other than .svg")
-			darkThemeFlag = nil
-		}
-		pw, err = png.InitPlaywright()
-		if err != nil {
-			return err
-		}
-		defer func() {
-			cleanupErr := pw.Cleanup()
-			if err == nil {
-				err = cleanupErr
-			}
-		}()
-	}
-
-	if *watchFlag {
-		if inputPath == "-" {
-			return xmain.UsageErrorf("-w[atch] cannot be combined with reading input from stdin")
-		}
-		w, err := newWatcher(ctx, ms, watcherOpts{
-			layoutPlugin:  plugin,
-			sketch:        *sketchFlag,
-			themeID:       *themeFlag,
-			darkThemeID:   darkThemeFlag,
-			pad:           *padFlag,
-			host:          *hostFlag,
-			port:          *portFlag,
-			inputPath:     inputPath,
-			outputPath:    outputPath,
-			bundle:        *bundleFlag,
-			forceAppendix: *forceAppendixFlag,
-			pw:            pw,
-		})
-		if err != nil {
-			return err
-		}
-		return w.run()
-	}
-
-	ctx, cancel := context.WithTimeout(ctx, time.Minute*2)
-	defer cancel()
-
-	_, written, err := compile(ctx, ms, plugin, *sketchFlag, *padFlag, *themeFlag, darkThemeFlag, inputPath, outputPath, *bundleFlag, *forceAppendixFlag, pw.Page)
-	if err != nil {
-		if written {
-			return fmt.Errorf("failed to fully compile (partial render written): %w", err)
-		}
-		return fmt.Errorf("failed to compile: %w", err)
-	}
-	return nil
-}
-
-func compile(ctx context.Context, ms *xmain.State, plugin d2plugin.Plugin, sketch bool, pad, themeID int64, darkThemeID *int64, inputPath, outputPath string, bundle, forceAppendix bool, page playwright.Page) (_ []byte, written bool, _ error) {
-	start := time.Now()
-	input, err := ms.ReadPath(inputPath)
-	if err != nil {
-		return nil, false, err
-	}
-
-	ruler, err := textmeasure.NewRuler()
-	if err != nil {
-		return nil, false, err
-	}
-
-	layout := plugin.Layout
-	opts := &d2lib.CompileOptions{
-		Layout: layout,
-		Ruler:  ruler,
-	}
-	if sketch {
-		opts.FontFamily = go2.Pointer(d2fonts.HandDrawn)
-	}
-	diagram, g, err := d2lib.Compile(ctx, string(input), opts)
-	if err != nil {
-		return nil, false, err
-	}
-
-	pluginInfo, err := plugin.Info(ctx)
-	if err != nil {
-		return nil, false, err
-	}
-
-	err = d2plugin.FeatureSupportCheck(pluginInfo, g)
-	if err != nil {
-		return nil, false, err
-	}
-
-	var svg []byte
-	if filepath.Ext(outputPath) == ".pdf" {
-		svg, err = renderPDF(ctx, ms, plugin, sketch, pad, outputPath, page, ruler, diagram, nil, nil)
-	} else {
-		compileDur := time.Since(start)
-		svg, err = render(ctx, ms, compileDur, plugin, sketch, pad, themeID, darkThemeID, inputPath, outputPath, bundle, forceAppendix, page, ruler, diagram)
-	}
-	if err != nil {
-		return svg, false, err
-	}
-
-	if filepath.Ext(outputPath) == ".pdf" {
-		dur := time.Since(start)
-		ms.Log.Success.Printf("successfully compiled %s to %s in %s", inputPath, outputPath, dur)
-	}
-
-	return svg, true, nil
-}
-
-func render(ctx context.Context, ms *xmain.State, compileDur time.Duration, plugin d2plugin.Plugin, sketch bool, pad int64, themeID int64, darkThemeID *int64, inputPath, outputPath string, bundle, forceAppendix bool, page playwright.Page, ruler *textmeasure.Ruler, diagram *d2target.Diagram) ([]byte, error) {
-	if diagram.Name != "" {
-		ext := filepath.Ext(outputPath)
-		outputPath = strings.TrimSuffix(outputPath, ext)
-		outputPath = filepath.Join(outputPath, diagram.Name)
-		outputPath += ext
-	}
-
-	boardOutputPath := outputPath
-	if len(diagram.Layers) > 0 || len(diagram.Scenarios) > 0 || len(diagram.Steps) > 0 {
-		// Boards with subboards must be self-contained folders.
-		ext := filepath.Ext(boardOutputPath)
-		boardOutputPath = strings.TrimSuffix(boardOutputPath, ext)
-		os.RemoveAll(boardOutputPath)
-		boardOutputPath = filepath.Join(boardOutputPath, "index")
-		boardOutputPath += ext
-	}
-
-	layersOutputPath := outputPath
-	if len(diagram.Scenarios) > 0 || len(diagram.Steps) > 0 {
-		ext := filepath.Ext(layersOutputPath)
-		layersOutputPath = strings.TrimSuffix(layersOutputPath, ext)
-		layersOutputPath = filepath.Join(layersOutputPath, "layers")
-		layersOutputPath += ext
-	}
-	scenariosOutputPath := outputPath
-	if len(diagram.Layers) > 0 || len(diagram.Steps) > 0 {
-		ext := filepath.Ext(scenariosOutputPath)
-		scenariosOutputPath = strings.TrimSuffix(scenariosOutputPath, ext)
-		scenariosOutputPath = filepath.Join(scenariosOutputPath, "scenarios")
-		scenariosOutputPath += ext
-	}
-	stepsOutputPath := outputPath
-	if len(diagram.Layers) > 0 || len(diagram.Scenarios) > 0 {
-		ext := filepath.Ext(stepsOutputPath)
-		stepsOutputPath = strings.TrimSuffix(stepsOutputPath, ext)
-		stepsOutputPath = filepath.Join(stepsOutputPath, "steps")
-		stepsOutputPath += ext
-	}
-
-	for _, dl := range diagram.Layers {
-		_, err := render(ctx, ms, compileDur, plugin, sketch, pad, themeID, darkThemeID, inputPath, layersOutputPath, bundle, forceAppendix, page, ruler, dl)
-		if err != nil {
-			return nil, err
-		}
-	}
-	for _, dl := range diagram.Scenarios {
-		_, err := render(ctx, ms, compileDur, plugin, sketch, pad, themeID, darkThemeID, inputPath, scenariosOutputPath, bundle, forceAppendix, page, ruler, dl)
-		if err != nil {
-			return nil, err
-		}
-	}
-	for _, dl := range diagram.Steps {
-		_, err := render(ctx, ms, compileDur, plugin, sketch, pad, themeID, darkThemeID, inputPath, stepsOutputPath, bundle, forceAppendix, page, ruler, dl)
-		if err != nil {
-			return nil, err
-		}
-	}
-
-	if !diagram.IsFolderOnly {
-		start := time.Now()
-		svg, err := _render(ctx, ms, plugin, sketch, pad, themeID, darkThemeID, boardOutputPath, bundle, forceAppendix, page, ruler, diagram)
-		if err != nil {
-			return svg, err
-		}
-		dur := compileDur + time.Since(start)
-		ms.Log.Success.Printf("successfully compiled %s to %s in %s", inputPath, boardOutputPath, dur)
-		return svg, nil
-	}
-
-	return nil, nil
-}
-
-func _render(ctx context.Context, ms *xmain.State, plugin d2plugin.Plugin, sketch bool, pad int64, themeID int64, darkThemeID *int64, outputPath string, bundle, forceAppendix bool, page playwright.Page, ruler *textmeasure.Ruler, diagram *d2target.Diagram) ([]byte, error) {
-	svg, err := d2svg.Render(diagram, &d2svg.RenderOpts{
-		Pad:         int(pad),
-		Sketch:      sketch,
-		ThemeID:     themeID,
-		DarkThemeID: darkThemeID,
-	})
-	if err != nil {
-		return nil, err
-	}
-
-	svg, err = plugin.PostProcess(ctx, svg)
-	if err != nil {
-		return svg, err
-	}
-
-	svg, bundleErr := imgbundler.BundleLocal(ctx, ms, svg)
-	if bundle {
-		var bundleErr2 error
-		svg, bundleErr2 = imgbundler.BundleRemote(ctx, ms, svg)
-		bundleErr = multierr.Combine(bundleErr, bundleErr2)
-	}
-	if forceAppendix && filepath.Ext(outputPath) != ".png" {
-		svg = appendix.Append(diagram, ruler, svg)
-	}
-
-	out := svg
-	if filepath.Ext(outputPath) == ".png" {
-		svg := appendix.Append(diagram, ruler, svg)
-
-		if !bundle {
-			var bundleErr2 error
-			svg, bundleErr2 = imgbundler.BundleRemote(ctx, ms, svg)
-			bundleErr = multierr.Combine(bundleErr, bundleErr2)
-		}
-
-		out, err = png.ConvertSVG(ms, page, svg)
-		if err != nil {
-			return svg, err
-		}
-	} else {
-		if len(out) > 0 && out[len(out)-1] != '\n' {
-			out = append(out, '\n')
-		}
-	}
-
-	err = os.MkdirAll(filepath.Dir(outputPath), 0755)
-	if err != nil {
-		return svg, err
-	}
-	err = ms.WritePath(outputPath, out)
-	if err != nil {
-		return svg, err
-	}
-	if bundleErr != nil {
-		return svg, bundleErr
-	}
-	return svg, nil
-}
-
-func renderPDF(ctx context.Context, ms *xmain.State, plugin d2plugin.Plugin, sketch bool, pad int64, outputPath string, page playwright.Page, ruler *textmeasure.Ruler, diagram *d2target.Diagram, pdf *pdflib.GoFPDF, boardPath []string) (svg []byte, err error) {
-	var isRoot bool
-	if pdf == nil {
-		pdf = pdflib.Init()
-		isRoot = true
-	}
-
-	var currBoardPath []string
-	// Root board doesn't have a name, so we use the output filename
-	if diagram.Name == "" {
-		ext := filepath.Ext(outputPath)
-		trimmedPath := strings.TrimSuffix(outputPath, ext)
-		splitPath := strings.Split(trimmedPath, "/")
-		rootName := splitPath[len(splitPath)-1]
-		currBoardPath = append(boardPath, rootName)
-	} else {
-		currBoardPath = append(boardPath, diagram.Name)
-	}
-
-	if !diagram.IsFolderOnly {
-		rootFill := diagram.Root.Fill
-		// gofpdf will print the png img with a slight filter
-		// strip out the background fill within the png so that the background is uniform in the exported pdf
-		diagram.Root.Fill = "transparent"
-
-		svg, err = d2svg.Render(diagram, &d2svg.RenderOpts{
-			Pad:    int(pad),
-			Sketch: sketch,
-		})
-		if err != nil {
-			return nil, err
-		}
-
-		svg, err = plugin.PostProcess(ctx, svg)
-		if err != nil {
-			return svg, err
-		}
-
-		svg, bundleErr := imgbundler.BundleLocal(ctx, ms, svg)
-		svg, bundleErr2 := imgbundler.BundleRemote(ctx, ms, svg)
-		bundleErr = multierr.Combine(bundleErr, bundleErr2)
-		if bundleErr != nil {
-			return svg, bundleErr
-		}
-		svg = appendix.Append(diagram, ruler, svg)
-
-		pngImg, err := png.ConvertSVG(ms, page, svg)
-		if err != nil {
-			return svg, err
-		}
-
-		err = pdf.AddPDFPage(pngImg, currBoardPath, rootFill)
-		if err != nil {
-			return svg, err
-		}
-	}
-
-	for _, dl := range diagram.Layers {
-		_, err := renderPDF(ctx, ms, plugin, sketch, pad, "", page, ruler, dl, pdf, currBoardPath)
-		if err != nil {
-			return nil, err
-		}
-	}
-	for _, dl := range diagram.Scenarios {
-		_, err := renderPDF(ctx, ms, plugin, sketch, pad, "", page, ruler, dl, pdf, currBoardPath)
-		if err != nil {
-			return nil, err
-		}
-	}
-	for _, dl := range diagram.Steps {
-		_, err := renderPDF(ctx, ms, plugin, sketch, pad, "", page, ruler, dl, pdf, currBoardPath)
-		if err != nil {
-			return nil, err
-		}
-	}
-
-	if isRoot {
-		err := pdf.Export(outputPath)
-		if err != nil {
-			return nil, err
-		}
-	}
-
-	return svg, nil
-}
-
-// newExt must include leading .
-func renameExt(fp string, newExt string) string {
-	ext := filepath.Ext(fp)
-	if ext == "" {
-		return fp + newExt
-	} else {
-		return strings.TrimSuffix(fp, ext) + newExt
-	}
-}
-
-// TODO: remove after removing slog
-func DiscardSlog(ctx context.Context) context.Context {
-	return ctxlog.With(ctx, slog.Make(sloghuman.Sink(io.Discard)))
-}
-
-func populateLayoutOpts(ctx context.Context, ms *xmain.State, ps []d2plugin.Plugin) error {
-	pluginFlags, err := d2plugin.ListPluginFlags(ctx, ps)
-	if err != nil {
-		return err
-	}
-
-	for _, f := range pluginFlags {
-		f.AddToOpts(ms.Opts)
-		// Don't pollute the main d2 flagset with these. It'll be a lot
-		ms.Opts.Flags.MarkHidden(f.Name)
-	}
-
-	return nil
-}
-
-func initPlaywright() error {
-	pw, err := png.InitPlaywright()
-	if err != nil {
-		return err
-	}
-	return pw.Cleanup()
-=======
 	xmain.Main(d2cli.Run)
->>>>>>> fa5c203f
 }