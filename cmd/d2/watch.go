package main

import (
	"context"
	"embed"
	_ "embed"
	"errors"
	"fmt"
	"io/fs"
	"net"
	"net/http"
	"os"
	"path/filepath"
	"runtime"
	"sync"
	"time"

	"github.com/fsnotify/fsnotify"
	"nhooyr.io/websocket"
	"nhooyr.io/websocket/wsjson"

	"oss.terrastruct.com/d2/d2plugin"
	"oss.terrastruct.com/d2/lib/png"
	"oss.terrastruct.com/d2/lib/xbrowser"
	"oss.terrastruct.com/d2/lib/xhttp"
	"oss.terrastruct.com/d2/lib/xmain"
)

// Enabled with the build tag "dev".
// See watch_dev.go
// Controls whether the embedded staticFS is used or if files are served directly from the
// file system. Useful for quick iteration in development.
var devMode = false

//go:embed static
var staticFS embed.FS

type watcherOpts struct {
	layoutPlugin d2plugin.Plugin
	themeID      int64
	host         string
	port         string
	inputPath    string
	outputPath   string
}

type watcher struct {
	ctx     context.Context
	cancel  context.CancelFunc
	wg      sync.WaitGroup
	devMode bool

	ms *xmain.State
	watcherOpts

	compileCh chan struct{}

	fw               *fsnotify.Watcher
	l                net.Listener
	staticFileServer http.Handler

	wsclientsMu sync.Mutex
	closing     bool
	wsclientsWG sync.WaitGroup
	wsclients   map[*wsclient]struct{}

	errMu sync.Mutex
	err   error

	resMu sync.Mutex
	res   *compileResult

	pw png.Playwright
}

type compileResult struct {
	Err string `json:"err"`
	SVG string `json:"svg"`
}

<<<<<<< HEAD
func newWatcher(ctx context.Context, ms *xmain.State, layoutPlugin d2plugin.Plugin, inputPath, outputPath string, pw png.Playwright) (*watcher, error) {
=======
func newWatcher(ctx context.Context, ms *xmain.State, opts watcherOpts) (*watcher, error) {
>>>>>>> e4f8592e
	ctx, cancel := context.WithCancel(ctx)

	w := &watcher{
		ctx:     ctx,
		cancel:  cancel,
		devMode: devMode,

		ms:          ms,
		watcherOpts: opts,

		compileCh: make(chan struct{}, 1),
		wsclients: make(map[*wsclient]struct{}),
		pw:        pw,
	}
	err := w.init()
	if err != nil {
		return nil, err
	}
	return w, nil
}

func (w *watcher) init() error {
	fw, err := fsnotify.NewWatcher()
	if err != nil {
		return err
	}
	w.fw = fw
	err = w.initStaticFileServer()
	if err != nil {
		return err
	}
	return w.listen()
}

func (w *watcher) initStaticFileServer() error {
	// Serve files directly in dev mode for fast iteration.
	if w.devMode {
		_, file, _, ok := runtime.Caller(0)
		if !ok {
			return errors.New("d2: runtime failed to provide path of watch.go")
		}

		staticFilesDir := filepath.Join(filepath.Dir(file), "./static")
		w.staticFileServer = http.FileServer(http.Dir(staticFilesDir))
		return nil
	}

	sfs, err := fs.Sub(staticFS, "static")
	if err != nil {
		return err
	}
	w.staticFileServer = http.FileServer(http.FS(sfs))
	return nil
}

func (w *watcher) run() error {
	defer w.close()

	w.goFunc(w.watchLoop)
	w.goFunc(w.compileLoop)

	err := w.goServe()
	if err != nil {
		return err
	}

	w.wg.Wait()
	w.close()
	return w.err
}

func (w *watcher) close() {
	w.wsclientsMu.Lock()
	if w.closing {
		w.wsclientsMu.Unlock()
		return
	}
	w.closing = true
	w.wsclientsMu.Unlock()

	w.cancel()
	if w.fw != nil {
		err := w.fw.Close()
		w.setErr(err)
	}
	if w.l != nil {
		err := w.l.Close()
		w.setErr(err)
	}

	w.wsclientsWG.Wait()
}

func (w *watcher) setErr(err error) {
	w.errMu.Lock()
	if w.err == nil {
		w.err = err
	}
	w.errMu.Unlock()
}

func (w *watcher) goFunc(fn func(context.Context) error) {
	w.wg.Add(1)
	go func() {
		defer w.wg.Done()
		defer w.cancel()

		err := fn(w.ctx)
		w.setErr(err)
	}()
}

/*
 * IMPORTANT
 *
 * Do not touch watchLoop or ensureAddWatch without consulting @nhooyr
 * fsnotify and file system watching APIs in general are notoriously hard
 * to use correctly.
 *
 * This issue is a good summary though it too contains confusion and misunderstandings:
 *   https://github.com/fsnotify/fsnotify/issues/372
 *
 * The code was thoroughly considered and experimentally vetted.
 *
 * TODO: Abstract out file system and fsnotify to test this with 100% coverage. See comment in main_test.go
 */
func (w *watcher) watchLoop(ctx context.Context) error {
	lastModified, err := w.ensureAddWatch(ctx)
	if err != nil {
		return err
	}
	w.ms.Log.Info.Printf("compiling %v...", w.inputPath)
	w.requestCompile()

	eatBurstTimer := time.NewTimer(0)
	<-eatBurstTimer.C
	pollTicker := time.NewTicker(time.Second * 10)
	defer pollTicker.Stop()

	for {
		select {
		case <-pollTicker.C:
			// In case we missed an event indicating the path is unwatchable and we won't be
			// getting any more events.
			// File notification APIs are notoriously unreliable. I've personally experienced
			// many quirks and so feel this check is justified even if excessive.
			mt, err := w.ensureAddWatch(ctx)
			if err != nil {
				return err
			}
			if !mt.Equal(lastModified) {
				// We missed changes.
				lastModified = mt
				w.requestCompile()
			}
		case ev, ok := <-w.fw.Events:
			if !ok {
				return errors.New("fsnotify watcher closed")
			}
			w.ms.Log.Debug.Printf("received file system event %v", ev)
			mt, err := w.ensureAddWatch(ctx)
			if err != nil {
				return err
			}
			if ev.Op == fsnotify.Chmod {
				if mt.Equal(lastModified) {
					// Benign Chmod.
					// See https://github.com/fsnotify/fsnotify/issues/15
					continue
				}
				// We missed changes.
				lastModified = mt
			}
			// The purpose of eatBurstTimer is to wait at least 32 milliseconds after a sequence of
			// events to ensure that whomever is editing the file is now done.
			//
			// For example, On macOS editing with neovim, every write I see a chmod immediately
			// followed by a write followed by another chmod. We don't want the three events to
			// be treated as two or three compilations, we want them to be batched into one.
			//
			// Another example would be a very large file where one logical edit becomes write
			// events. We wouldn't want to try to compile an incomplete file and then report a
			// misleading error.
			eatBurstTimer.Reset(time.Millisecond * 32)
		case <-eatBurstTimer.C:
			w.ms.Log.Info.Printf("detected change in %v: recompiling...", w.inputPath)
			w.requestCompile()
		case err, ok := <-w.fw.Errors:
			if !ok {
				return errors.New("fsnotify watcher closed")
			}
			w.ms.Log.Error.Printf("fsnotify error: %v", err)
		case <-ctx.Done():
			return ctx.Err()
		}
	}
}

func (w *watcher) requestCompile() {
	select {
	case w.compileCh <- struct{}{}:
	default:
	}
}

func (w *watcher) ensureAddWatch(ctx context.Context) (time.Time, error) {
	interval := time.Second
	tc := time.NewTimer(0)
	<-tc.C
	for {
		mt, err := w.addWatch(ctx)
		if err == nil {
			return mt, nil
		}
		w.ms.Log.Error.Printf("failed to watch inputPath %q: %v (retrying in %v)", w.inputPath, err, interval)

		tc.Reset(interval)
		select {
		case <-tc.C:
			if interval < time.Second*16 {
				interval *= 2
			}
		case <-ctx.Done():
			return time.Time{}, ctx.Err()
		}
	}
}

func (w *watcher) addWatch(ctx context.Context) (time.Time, error) {
	err := w.fw.Add(w.inputPath)
	if err != nil {
		return time.Time{}, err
	}
	var d os.FileInfo
	d, err = os.Stat(w.inputPath)
	if err != nil {
		return time.Time{}, err
	}
	return d.ModTime(), nil
}

func (w *watcher) compileLoop(ctx context.Context) error {
	firstCompile := true
	for {
		select {
		case <-w.compileCh:
		case <-ctx.Done():
			return ctx.Err()
		}

		recompiledPrefix := ""
		if !firstCompile {
			recompiledPrefix = "re"
		}

<<<<<<< HEAD
		if filepath.Ext(w.outputPath) == ".png" && !w.pw.Browser.IsConnected() {
			newPW, err := w.pw.RestartBrowser()
			if err != nil {
				broadcastErr := fmt.Errorf("issue encountered with PNG exporter: %w", err)
				w.ms.Log.Error.Print(broadcastErr)
				w.broadcast(&compileResult{
					Err: broadcastErr.Error(),
				})
				continue
			}
			w.pw = newPW
		}

		b, err := compile(ctx, w.ms, w.layoutPlugin, w.inputPath, w.outputPath, w.pw.Page)
=======
		b, err := compile(ctx, w.ms, w.layoutPlugin, w.themeID, w.inputPath, w.outputPath)
>>>>>>> e4f8592e
		if err != nil {
			err = fmt.Errorf("failed to %scompile: %w", recompiledPrefix, err)
			w.ms.Log.Error.Print(err)
			w.broadcast(&compileResult{
				Err: err.Error(),
			})
		} else {
			w.ms.Log.Success.Printf("successfully %scompiled %v to %v", recompiledPrefix, w.inputPath, w.outputPath)
			w.broadcast(&compileResult{
				SVG: string(b),
			})
		}

		if firstCompile {
			firstCompile = false
			url := fmt.Sprintf("http://%s", w.l.Addr())
			err = xbrowser.OpenURL(ctx, w.ms.Env, url)
			if err != nil {
				w.ms.Log.Warn.Printf("failed to open browser to %v: %v", url, err)
			}
		}
	}
}

func (w *watcher) listen() error {
	l, err := net.Listen("tcp", net.JoinHostPort(w.host, w.port))
	if err != nil {
		return err
	}
	w.l = l
	w.ms.Log.Success.Printf("listening on http://%v", w.l.Addr())
	return nil
}

func (w *watcher) goServe() error {
	m := http.NewServeMux()
	// TODO: Add cmdlog logging and error reporting middleware
	// TODO: Add standard debug/profiling routes
	m.HandleFunc("/", w.handleRoot)
	m.Handle("/static/", http.StripPrefix("/static", w.staticFileServer))
	m.Handle("/watch", xhttp.HandlerFuncAdapter{w.ms.Log, w.handleWatch})

	s := xhttp.NewServer(w.ms.Log.Warn, xhttp.Log(w.ms.Log, m))
	w.goFunc(func(ctx context.Context) error {
		return xhttp.Serve(ctx, time.Second*30, s, w.l)
	})

	return nil
}

func (w *watcher) getRes() *compileResult {
	w.resMu.Lock()
	defer w.resMu.Unlock()
	return w.res
}

func (w *watcher) handleRoot(hw http.ResponseWriter, r *http.Request) {
	hw.Header().Set("Content-Type", "text/html; charset=utf-8")
	fmt.Fprintf(hw, `<!DOCTYPE html>
<html lang="en">
<head>
	<meta charset="UTF-8">
	<meta name="viewport" content="width=device-width, initial-scale=1.0">
	<title>%s</title>
	<script src="./static/watch.js"></script>
	<link rel="stylesheet" href="./static/watch.css">
</head>
<body data-d2-dev-mode=%t>
	<div id="d2-err" style="display: none"></div>
	<div id="d2-svg"></div>
</body>
</html>`, w.outputPath, w.devMode)
}

func (w *watcher) handleWatch(hw http.ResponseWriter, r *http.Request) error {
	w.wsclientsMu.Lock()
	if w.closing {
		w.wsclientsMu.Unlock()
		return xhttp.Errorf(http.StatusServiceUnavailable, "server shutting down...", "server shutting down...")
	}
	// We must register ourselves before we even upgrade the connection to ensure that
	// w.close() will wait for us. If we instead registered afterwards, then there is a
	// brief period between the hijack and the registration where close may return without
	// waiting for us to finish.
	w.wsclientsWG.Add(1)
	w.wsclientsMu.Unlock()

	c, err := websocket.Accept(hw, r, &websocket.AcceptOptions{
		CompressionMode: websocket.CompressionDisabled,
	})
	if err != nil {
		w.wsclientsWG.Done()
		return err
	}

	go func() {
		defer w.wsclientsWG.Done()
		defer c.Close(websocket.StatusInternalError, "the sky is falling")

		ctx, cancel := context.WithTimeout(w.ctx, time.Hour)
		defer cancel()

		cl := &wsclient{
			w:         w,
			resultsCh: make(chan struct{}, 1),
			c:         c,
		}

		w.wsclientsMu.Lock()
		w.wsclients[cl] = struct{}{}
		w.wsclientsMu.Unlock()
		defer func() {
			w.wsclientsMu.Lock()
			delete(w.wsclients, cl)
			w.wsclientsMu.Unlock()
		}()

		ctx = cl.c.CloseRead(ctx)
		go wsHeartbeat(ctx, cl.c)
		_ = cl.writeLoop(ctx)
	}()
	return nil
}

type wsclient struct {
	w         *watcher
	resultsCh chan struct{}
	c         *websocket.Conn
}

func (cl *wsclient) writeLoop(ctx context.Context) error {
	for {
		res := cl.w.getRes()
		if res != nil {
			err := cl.write(ctx, res)
			if err != nil {
				return err
			}
		}

		select {
		case <-cl.resultsCh:
		case <-ctx.Done():
			cl.c.Close(websocket.StatusGoingAway, "server shutting down...")
			return ctx.Err()
		}
	}
}

func (cl *wsclient) write(ctx context.Context, res *compileResult) error {
	ctx, cancel := context.WithTimeout(ctx, time.Second*30)
	defer cancel()

	return wsjson.Write(ctx, cl.c, res)
}

func (w *watcher) broadcast(res *compileResult) {
	w.resMu.Lock()
	w.res = res
	w.resMu.Unlock()

	w.wsclientsMu.Lock()
	defer w.wsclientsMu.Unlock()
	clientsSuffix := ""
	if len(w.wsclients) != 1 {
		clientsSuffix = "s"
	}
	w.ms.Log.Info.Printf("broadcasting update to %d client%s", len(w.wsclients), clientsSuffix)
	for cl := range w.wsclients {
		select {
		case cl.resultsCh <- struct{}{}:
		default:
		}
	}
}

func wsHeartbeat(ctx context.Context, c *websocket.Conn) {
	defer c.Close(websocket.StatusInternalError, "the sky is falling")

	t := time.NewTimer(0)
	<-t.C
	for {
		err := c.Ping(ctx)
		if err != nil {
			return
		}

		t.Reset(time.Second * 30)
		select {
		case <-t.C:
		case <-ctx.Done():
			return
		}
	}
}<|MERGE_RESOLUTION|>--- conflicted
+++ resolved
@@ -42,6 +42,7 @@
 	port         string
 	inputPath    string
 	outputPath   string
+	pw           png.Playwright
 }
 
 type watcher struct {
@@ -69,8 +70,6 @@
 
 	resMu sync.Mutex
 	res   *compileResult
-
-	pw png.Playwright
 }
 
 type compileResult struct {
@@ -78,11 +77,7 @@
 	SVG string `json:"svg"`
 }
 
-<<<<<<< HEAD
-func newWatcher(ctx context.Context, ms *xmain.State, layoutPlugin d2plugin.Plugin, inputPath, outputPath string, pw png.Playwright) (*watcher, error) {
-=======
 func newWatcher(ctx context.Context, ms *xmain.State, opts watcherOpts) (*watcher, error) {
->>>>>>> e4f8592e
 	ctx, cancel := context.WithCancel(ctx)
 
 	w := &watcher{
@@ -95,7 +90,6 @@
 
 		compileCh: make(chan struct{}, 1),
 		wsclients: make(map[*wsclient]struct{}),
-		pw:        pw,
 	}
 	err := w.init()
 	if err != nil {
@@ -338,7 +332,6 @@
 			recompiledPrefix = "re"
 		}
 
-<<<<<<< HEAD
 		if filepath.Ext(w.outputPath) == ".png" && !w.pw.Browser.IsConnected() {
 			newPW, err := w.pw.RestartBrowser()
 			if err != nil {
@@ -352,10 +345,7 @@
 			w.pw = newPW
 		}
 
-		b, err := compile(ctx, w.ms, w.layoutPlugin, w.inputPath, w.outputPath, w.pw.Page)
-=======
-		b, err := compile(ctx, w.ms, w.layoutPlugin, w.themeID, w.inputPath, w.outputPath)
->>>>>>> e4f8592e
+		b, err := compile(ctx, w.ms, w.layoutPlugin, w.themeID, w.inputPath, w.outputPath, w.pw.Page)
 		if err != nil {
 			err = fmt.Errorf("failed to %scompile: %w", recompiledPrefix, err)
 			w.ms.Log.Error.Print(err)
