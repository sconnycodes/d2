--- conflicted
+++ resolved
@@ -79,23 +79,22 @@
 > The install script above does this automatically if you have `brew` installed and
 > are running it on macOS.
 
-<<<<<<< HEAD
-## Linux
-
-The following distributions have packages for d2:
-
-### Void Linux
-
-All supported platforms:
-
-```sh
-xbps-install d2
-=======
 You can also install from source with:
 
 ```d2
 brew install d2 --HEAD
->>>>>>> 11166c79
+```
+
+## Linux
+
+The following distributions have packages for d2:
+
+### Void Linux
+
+All supported platforms:
+
+```sh
+xbps-install d2
 ```
 
 ## Standalone
