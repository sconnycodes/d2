#### Features 🚀

#### Improvements 🧹

<<<<<<< HEAD
#### Bugfixes ⛑️

- Fixes a regression where PNG backgrounds could be cut off in the appendix. [#941](https://github.com/terrastruct/d2/pull/941)
=======
- PDF exports now support external links on shapes [#891](https://github.com/terrastruct/d2/issues/891)

#### Bugfixes ⛑️
>>>>>>> c0d5bd9d
<|MERGE_RESOLUTION|>--- conflicted
+++ resolved
@@ -2,12 +2,8 @@
 
 #### Improvements 🧹
 
-<<<<<<< HEAD
-#### Bugfixes ⛑️
-
-- Fixes a regression where PNG backgrounds could be cut off in the appendix. [#941](https://github.com/terrastruct/d2/pull/941)
-=======
 - PDF exports now support external links on shapes [#891](https://github.com/terrastruct/d2/issues/891)
 
 #### Bugfixes ⛑️
->>>>>>> c0d5bd9d
+
+- Fixes a regression where PNG backgrounds could be cut off in the appendix. [#941](https://github.com/terrastruct/d2/pull/941)