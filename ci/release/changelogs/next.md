#### Features 🚀

- Latex is now supported. See [docs](https://d2lang.com/tour/text) for more.
  [#229](https://github.com/terrastruct/d2/pull/229)
- `direction` keyword is now supported to specify `up`, `down`, `right`, `left` layouts. See
  [docs](https://d2lang.com/tour/layouts) for more.
  [#251](https://github.com/terrastruct/d2/pull/251)
- Arrowhead labels are now supported. [#182](https://github.com/terrastruct/d2/pull/182)
- `stroke-dash` on shapes is now supported. [#188](https://github.com/terrastruct/d2/issues/188)
- `font-color` is now supported on shapes and connections. [#215](https://github.com/terrastruct/d2/pull/215)
- Querying shapes and connections by ID is now supported in renders. [#218](https://github.com/terrastruct/d2/pull/218)
- [install.sh](./install.sh) now accepts `-d` as an alias for `--dry-run`.
  [#266](https://github.com/terrastruct/d2/pull/266)

#### Improvements 🔧

<<<<<<< HEAD
- Local images can now be included, e.g. `icon: ./my_img.png`.
  [#146](https://github.com/terrastruct/d2/issues/146)
=======
- ELK layout engine now defaults to top-down to be consistent with dagre.
  [#251](https://github.com/terrastruct/d2/pull/251)
>>>>>>> c498097b
- [install.sh](./install.sh) prints the dry run message more visibly.
  [#266](https://github.com/terrastruct/d2/pull/266)

#### Bugfixes 🔴

- 3D style was missing border and other styles for its top and right faces.
  [#187](https://github.com/terrastruct/d2/pull/187)
- System dark mode was incorrectly applying to markdown in renders.
  [#159](https://github.com/terrastruct/d2/issues/159)
- Fixes markdown newlines created with a trailing double space or backslash.
  [#214](https://github.com/terrastruct/d2/pull/214)
- Fixes images not loading in PNG exports
  [#224](https://github.com/terrastruct/d2/pull/224)<|MERGE_RESOLUTION|>--- conflicted
+++ resolved
@@ -14,13 +14,10 @@
 
 #### Improvements 🔧
 
-<<<<<<< HEAD
 - Local images can now be included, e.g. `icon: ./my_img.png`.
   [#146](https://github.com/terrastruct/d2/issues/146)
-=======
 - ELK layout engine now defaults to top-down to be consistent with dagre.
   [#251](https://github.com/terrastruct/d2/pull/251)
->>>>>>> c498097b
 - [install.sh](./install.sh) prints the dry run message more visibly.
   [#266](https://github.com/terrastruct/d2/pull/266)
 
